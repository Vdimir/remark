package service

import (
	"fmt"
	"math/rand"
	"net/http"
	"net/http/httptest"
	"os"
	"strings"
	"sync"
	"sync/atomic"
	"testing"
	"time"

	bolt "github.com/coreos/bbolt"
	"github.com/go-pkgz/lgr"
	"github.com/golang/mock/gomock"
	"github.com/pkg/errors"
	"github.com/stretchr/testify/assert"
	"github.com/stretchr/testify/require"
	"github.com/umputun/remark/backend/app/store/image"

	"github.com/umputun/remark/backend/app/store"
	"github.com/umputun/remark/backend/app/store/admin"
	"github.com/umputun/remark/backend/app/store/engine"
)

var testDb = "/tmp/test-remark.db"

func TestService_CreateFromEmpty(t *testing.T) {
	defer teardown(t)
	ks := admin.NewStaticKeyStore("secret 123")
	b := DataStore{Interface: prepStoreEngine(t), AdminStore: ks}
	comment := store.Comment{
		Text:    "text",
		User:    store.User{IP: "192.168.1.1", ID: "user", Name: "name"},
		Locator: store.Locator{URL: "https://radio-t.com", SiteID: "radio-t"},
	}
	id, err := b.Create(comment)
	assert.NoError(t, err)
	assert.True(t, id != "", id)

	res, err := b.Get(store.Locator{URL: "https://radio-t.com", SiteID: "radio-t"}, id)
	assert.NoError(t, err)
	t.Logf("%+v", res)
	assert.Equal(t, "text", res.Text)
	assert.True(t, time.Since(res.Timestamp).Seconds() < 1)
	assert.Equal(t, "user", res.User.ID)
	assert.Equal(t, "name", res.User.Name)
	assert.Equal(t, "23f97cf4d5c29ef788ca2bdd1c9e75656c0e4149", res.User.IP)
	assert.Equal(t, map[string]bool(nil), res.Votes)
}

func TestService_CreateFromPartial(t *testing.T) {
	defer teardown(t)
	ks := admin.NewStaticKeyStore("secret 123")
	b := DataStore{Interface: prepStoreEngine(t), AdminStore: ks}
	comment := store.Comment{
		Text:      "text",
		Timestamp: time.Date(2018, 3, 25, 16, 34, 33, 0, time.UTC),
		Votes:     map[string]bool{"u1": true, "u2": false},
		User:      store.User{IP: "192.168.1.1", ID: "user", Name: "name"},
		Locator:   store.Locator{URL: "https://radio-t.com", SiteID: "radio-t"},
	}
	id, err := b.Create(comment)
	assert.NoError(t, err)
	assert.True(t, id != "", id)

	res, err := b.Get(store.Locator{URL: "https://radio-t.com", SiteID: "radio-t"}, id)
	assert.NoError(t, err)
	t.Logf("%+v", res)
	assert.Equal(t, "text", res.Text)
	assert.Equal(t, comment.Timestamp, res.Timestamp)
	assert.Equal(t, "user", res.User.ID)
	assert.Equal(t, "name", res.User.Name)
	assert.Equal(t, "23f97cf4d5c29ef788ca2bdd1c9e75656c0e4149", res.User.IP)
	assert.Equal(t, "", res.PostTitle)
	assert.Equal(t, comment.Votes, res.Votes)
}

func TestService_CreateFromPartialWithTitle(t *testing.T) {
	defer teardown(t)
	ks := admin.NewStaticKeyStore("secret 123")
	b := DataStore{Interface: prepStoreEngine(t), AdminStore: ks,
		TitleExtractor: NewTitleExtractor(http.Client{Timeout: 5 * time.Second})}
	comment := store.Comment{
		Text:      "text",
		Timestamp: time.Date(2018, 3, 25, 16, 34, 33, 0, time.UTC),
		Votes:     map[string]bool{"u1": true, "u2": false},
		User:      store.User{IP: "192.168.1.1", ID: "user", Name: "name"},
		Locator:   store.Locator{URL: "https://radio-t.com/p/2018/12/29/podcast-630/", SiteID: "radio-t"},
	}
	id, err := b.Create(comment)
	assert.NoError(t, err)
	assert.True(t, id != "", id)

	res, err := b.Get(store.Locator{URL: "https://radio-t.com/p/2018/12/29/podcast-630/", SiteID: "radio-t"}, id)
	assert.NoError(t, err)
	t.Logf("%+v", res)
	assert.Equal(t, "Радио-Т 630", res.PostTitle)

	comment.PostTitle = "post blah"
	id, err = b.Create(comment)
	assert.NoError(t, err)
	res, err = b.Get(store.Locator{URL: "https://radio-t.com/p/2018/12/29/podcast-630/", SiteID: "radio-t"}, id)
	assert.NoError(t, err)
	t.Logf("%+v", res)
	assert.Equal(t, "post blah", res.PostTitle, "keep comment title")
}

func TestService_SetTitle(t *testing.T) {
	defer teardown(t)

	var titleEnable int32
	tss := httptest.NewServer(http.HandlerFunc(func(w http.ResponseWriter, r *http.Request) {
		if atomic.LoadInt32(&titleEnable) == 0 {
			w.WriteHeader(404)
		}
		if r.URL.String() == "/post1" {
			_, err := w.Write([]byte("<html><title>post1 blah 123</title><body> 2222</body></html>"))
			assert.NoError(t, err)
			return
		}
		if r.URL.String() == "/post2" {
			_, err := w.Write([]byte("<html><title>post2 blah 123</title><body> 2222</body></html>"))
			assert.NoError(t, err)
			return
		}
		w.WriteHeader(404)
	}))
	defer tss.Close()

	ks := admin.NewStaticKeyStore("secret 123")
	b := DataStore{Interface: prepStoreEngine(t), AdminStore: ks,
		TitleExtractor: NewTitleExtractor(http.Client{Timeout: 5 * time.Second})}
	comment := store.Comment{
		Text:      "text",
		Timestamp: time.Date(2018, 3, 25, 16, 34, 33, 0, time.UTC),
		Votes:     map[string]bool{"u1": true, "u2": false},
		User:      store.User{IP: "192.168.1.1", ID: "user", Name: "name"},
		Locator:   store.Locator{URL: tss.URL + "/post1", SiteID: "radio-t"},
	}

	id, err := b.Create(comment)
	assert.NoError(t, err)
	assert.True(t, id != "", id)

	res, err := b.Get(store.Locator{URL: tss.URL + "/post1", SiteID: "radio-t"}, id)
	assert.NoError(t, err)
	t.Logf("%+v", res)
	assert.Equal(t, "", res.PostTitle)

	b.TitleExtractor.cache.Purge()

	atomic.StoreInt32(&titleEnable, 1)
	c, err := b.SetTitle(store.Locator{URL: tss.URL + "/post1", SiteID: "radio-t"}, id)
	require.NoError(t, err)
	assert.Equal(t, "post1 blah 123", c.PostTitle)

	b = DataStore{Interface: prepStoreEngine(t), AdminStore: ks}
	_, err = b.SetTitle(store.Locator{URL: tss.URL + "/post1", SiteID: "radio-t"}, id)
	require.EqualError(t, err, "no title extractor")
}

func TestService_Vote(t *testing.T) {
	defer teardown(t)
	b := DataStore{Interface: prepStoreEngine(t), AdminStore: admin.NewStaticKeyStore("secret 123"), MaxVotes: -1}

	comment := store.Comment{
		Text:    "text",
		User:    store.User{IP: "192.168.1.1", ID: "user", Name: "name"},
		Locator: store.Locator{URL: "https://radio-t.com", SiteID: "radio-t"},
	}
	_, err := b.Create(comment)
	assert.NoError(t, err)

	res, err := b.Last("radio-t", 0)
	t.Logf("%+v", res[0])
	assert.Nil(t, err)
	assert.Equal(t, 3, len(res))
	assert.Equal(t, 0, res[0].Score)
	assert.Equal(t, map[string]bool(nil), res[0].Votes, "no votes initially")

	c, err := b.Vote(store.Locator{URL: "https://radio-t.com", SiteID: "radio-t"}, res[0].ID, "user1", true)
	assert.Nil(t, err)
	assert.Equal(t, 1, c.Score)
	assert.Equal(t, map[string]bool{"user1": true}, c.Votes, "user voted +")

	c, err = b.Vote(store.Locator{URL: "https://radio-t.com", SiteID: "radio-t"}, res[0].ID, "user", true)
	assert.NotNil(t, err, "self-voting not allowed")

	_, err = b.Vote(store.Locator{URL: "https://radio-t.com", SiteID: "radio-t"}, res[0].ID, "user1", true)
	assert.NotNil(t, err, "double-voting rejected")
	assert.True(t, strings.HasPrefix(err.Error(), "user user1 already voted"))

	res, err = b.Last("radio-t", 0)
	assert.Nil(t, err)
	assert.Equal(t, 3, len(res))
	assert.Equal(t, 1, res[0].Score)
	assert.Equal(t, 0.0, res[0].Controversy)

	_, err = b.Vote(store.Locator{URL: "https://radio-t.com", SiteID: "radio-t"}, res[0].ID, "user1", false)
	assert.Nil(t, err, "vote reset")
	res, err = b.Last("radio-t", 0)
	assert.Nil(t, err)
	assert.Equal(t, 3, len(res))
	assert.Equal(t, 0, res[0].Score)
	assert.Equal(t, map[string]bool(nil), res[0].Votes, "vote reset ok")
}

func TestService_VoteLimit(t *testing.T) {
	defer teardown(t)
	b := DataStore{Interface: prepStoreEngine(t), AdminStore: admin.NewStaticKeyStore("secret 123"), MaxVotes: 2}

	_, err := b.Vote(store.Locator{URL: "https://radio-t.com", SiteID: "radio-t"}, "id-1", "user2", true)
	assert.Nil(t, err)

	_, err = b.Vote(store.Locator{URL: "https://radio-t.com", SiteID: "radio-t"}, "id-1", "user3", true)
	assert.Nil(t, err)

	_, err = b.Vote(store.Locator{URL: "https://radio-t.com", SiteID: "radio-t"}, "id-1", "user4", true)
	assert.NotNil(t, err, "vote limit reached")
	assert.True(t, strings.HasPrefix(err.Error(), "maximum number of votes exceeded for comment id-1"))

	_, err = b.Vote(store.Locator{URL: "https://radio-t.com", SiteID: "radio-t"}, "id-2", "user4", true)
	assert.Nil(t, err)
}

func TestService_VotesDisabled(t *testing.T) {
	defer teardown(t)
	b := DataStore{Interface: prepStoreEngine(t), AdminStore: admin.NewStaticKeyStore("secret 123"), MaxVotes: 0}

	_, err := b.Vote(store.Locator{URL: "https://radio-t.com", SiteID: "radio-t"}, "id-1", "user2", true)
	assert.EqualError(t, err, "maximum number of votes exceeded for comment id-1")
}

func TestService_VoteAggressive(t *testing.T) {
	defer teardown(t)
	b := DataStore{Interface: prepStoreEngine(t), AdminStore: admin.NewStaticKeyStore("secret 123"), MaxVotes: -1}

	comment := store.Comment{
		Text:    "text",
		User:    store.User{IP: "192.168.1.1", ID: "user", Name: "name"},
		Locator: store.Locator{URL: "https://radio-t.com", SiteID: "radio-t"},
	}
	_, err := b.Create(comment)
	assert.NoError(t, err)

	res, err := b.Last("radio-t", 0)
	require.Nil(t, err)
	t.Logf("%+v", res[0])
	assert.Equal(t, 3, len(res))
	assert.Equal(t, 0, res[0].Score)
	assert.Equal(t, map[string]bool(nil), res[0].Votes, "no votes initially")

	// add a vote as user2
	_, err = b.Vote(store.Locator{URL: "https://radio-t.com", SiteID: "radio-t"}, res[0].ID, "user2", true)
	require.Nil(t, err)

	// crazy vote +1 as user1
	var wg sync.WaitGroup
	for i := 0; i < 1000; i++ {
		wg.Add(1)
		go func() {
			defer wg.Done()
			_, _ = b.Vote(store.Locator{URL: "https://radio-t.com", SiteID: "radio-t"}, res[0].ID, "user1", true)
<<<<<<< HEAD

=======
>>>>>>> 6913f3b1
		}()
	}
	wg.Wait()
	res, err = b.Last("radio-t", 0)
	require.NoError(t, err)

	t.Logf("%+v", res[0])
	assert.Equal(t, 3, len(res))
	assert.Equal(t, 2, res[0].Score, "add single +1")
	assert.Equal(t, 2, len(res[0].Votes), "made a single vote")

	// random +1/-1 result should be [0..2]
	rand.Seed(time.Now().UnixNano())
	for i := 0; i < 1000; i++ {
		wg.Add(1)
		go func() {
			defer wg.Done()
			val := rand.Intn(2) > 0
			_, _ = b.Vote(store.Locator{URL: "https://radio-t.com", SiteID: "radio-t"}, res[0].ID, "user1", val)
		}()
	}
	wg.Wait()
	res, err = b.Last("radio-t", 0)
	require.NoError(t, err)
	assert.Equal(t, 3, len(res))
	t.Logf("%+v %d", res[0], res[0].Score)
	assert.True(t, res[0].Score >= 0 && res[0].Score <= 2, "unexpected score %d", res[0].Score)
}

func TestService_VoteConcurrent(t *testing.T) {

	defer teardown(t)
	b := DataStore{Interface: prepStoreEngine(t), AdminStore: admin.NewStaticKeyStore("secret 123"), MaxVotes: -1}

	comment := store.Comment{
		Text:    "text",
		User:    store.User{IP: "192.168.1.1", ID: "user", Name: "name"},
		Locator: store.Locator{URL: "https://radio-t.com", SiteID: "radio-t"},
	}
	_, err := b.Create(comment)
	assert.NoError(t, err)
	res, err := b.Last("radio-t", 0)
	require.Nil(t, err)

	// concurrent vote +1 as multiple users for the same comment
	var wg sync.WaitGroup
	for i := 0; i < 100; i++ {
		wg.Add(1)
		ii := i
		go func() {
			defer wg.Done()
			_, _ = b.Vote(store.Locator{URL: "https://radio-t.com", SiteID: "radio-t"}, res[0].ID,
				fmt.Sprintf("user1-%d", ii), true)
		}()
	}
	wg.Wait()
	res, err = b.Last("radio-t", 0)
	require.NoError(t, err)
	assert.Equal(t, 100, res[0].Score, "should have 100 score")
	assert.Equal(t, 100, len(res[0].Votes), "should have 100 votes")
	assert.Equal(t, 0.0, res[0].Controversy, "should have 0 controversy")
}

func TestService_VotePositive(t *testing.T) {
	defer teardown(t)
	b := DataStore{Interface: prepStoreEngine(t), AdminStore: admin.NewStaticKeyStore("secret 123"),
		MaxVotes: -1, PositiveScore: true}

	_, err := b.Vote(store.Locator{URL: "https://radio-t.com", SiteID: "radio-t"}, "id-1", "user2", false)
	assert.EqualError(t, err, "minimal score reached for comment id-1")

	_, err = b.Vote(store.Locator{URL: "https://radio-t.com", SiteID: "radio-t"}, "id-1", "user3", true)
	assert.Nil(t, err, "minimal score doesn't affect positive vote")

	b = DataStore{Interface: prepStoreEngine(t), AdminStore: admin.NewStaticKeyStore("secret 123"),
		MaxVotes: -1, PositiveScore: false}
	c, err := b.Vote(store.Locator{URL: "https://radio-t.com", SiteID: "radio-t"}, "id-1", "user2", false)
	assert.Nil(t, err, "minimal score ignored")
	assert.Equal(t, -1, c.Score)
	assert.Equal(t, 0.0, c.Controversy)
}

func TestService_VoteControversy(t *testing.T) {
	defer teardown(t)
	b := DataStore{Interface: prepStoreEngine(t), AdminStore: admin.NewStaticKeyStore("secret 123"), MaxVotes: -1}

	c, err := b.Vote(store.Locator{URL: "https://radio-t.com", SiteID: "radio-t"}, "id-2", "user2", false)
	assert.NoError(t, err)
	assert.Equal(t, -1, c.Score, "should have -1 score")
	assert.InDelta(t, 0.00, c.Controversy, 0.01)

	c, err = b.Vote(store.Locator{URL: "https://radio-t.com", SiteID: "radio-t"}, "id-2", "user3", true)
	assert.NoError(t, err)
	assert.Equal(t, 0, c.Score, "should have 0 score")
	assert.InDelta(t, 2.00, c.Controversy, 0.01)

	c, err = b.Vote(store.Locator{URL: "https://radio-t.com", SiteID: "radio-t"}, "id-2", "user4", true)
	assert.NoError(t, err)
	assert.Equal(t, 1, c.Score, "should have 1 score")
	assert.InDelta(t, 1.73, c.Controversy, 0.01)

	// check if stored
	res, err := b.Last("radio-t", 0)
	require.NoError(t, err)
	assert.Equal(t, 1, res[0].Score, "should have 1 score")
	assert.InDelta(t, 1.73, res[0].Controversy, 0.01)
}

func TestService_Controversy(t *testing.T) {
	tbl := []struct {
		ups, downs int
		res        float64
	}{
		{0, 0, 0},
		{10, 5, 3.87},
		{20, 5, 2.24},
		{20, 50, 5.47},
		{20, 0, 0},
		{1100, 500, 28.60},
		{1100, 12100, 2.37},
		{100, 100, 200},
		{101, 101, 202},
	}

	b := DataStore{}
	for i, tt := range tbl {
		t.Run(fmt.Sprintf("check-%d-%d:%d", i, tt.ups, tt.downs), func(t *testing.T) {
			assert.InDelta(t, tt.res, b.controversy(tt.ups, tt.downs), 0.01)
		})
	}
}

func TestService_Pin(t *testing.T) {
	defer teardown(t)
	b := DataStore{Interface: prepStoreEngine(t), AdminStore: admin.NewStaticKeyStore("secret 123")}

	res, err := b.Last("radio-t", 0)
	t.Logf("%+v", res[0])
	assert.Nil(t, err)
	assert.Equal(t, 2, len(res))
	assert.Equal(t, false, res[0].Pin)

	err = b.SetPin(store.Locator{URL: "https://radio-t.com", SiteID: "radio-t"}, res[0].ID, true)
	assert.Nil(t, err)

	c, err := b.Get(store.Locator{URL: "https://radio-t.com", SiteID: "radio-t"}, res[0].ID)
	assert.Nil(t, err)
	assert.Equal(t, true, c.Pin)

	err = b.SetPin(store.Locator{URL: "https://radio-t.com", SiteID: "radio-t"}, res[0].ID, false)
	assert.Nil(t, err)
	c, err = b.Get(store.Locator{URL: "https://radio-t.com", SiteID: "radio-t"}, res[0].ID)
	assert.Nil(t, err)
	assert.Equal(t, false, c.Pin)
}

func TestService_EditComment(t *testing.T) {
	defer teardown(t)
	b := DataStore{Interface: prepStoreEngine(t), AdminStore: admin.NewStaticKeyStore("secret 123")}

	res, err := b.Last("radio-t", 0)
	t.Logf("%+v", res[0])
	assert.Nil(t, err)
	assert.Equal(t, 2, len(res))
	assert.Nil(t, res[0].Edit)

	comment, err := b.EditComment(store.Locator{URL: "https://radio-t.com", SiteID: "radio-t"}, res[0].ID,
		EditRequest{Orig: "yyy", Text: "xxx", Summary: "my edit"})
	assert.Nil(t, err)
	assert.Equal(t, "my edit", comment.Edit.Summary)
	assert.Equal(t, "xxx", comment.Text)
	assert.Equal(t, "yyy", comment.Orig)

	c, err := b.Get(store.Locator{URL: "https://radio-t.com", SiteID: "radio-t"}, res[0].ID)
	assert.Nil(t, err)
	assert.Equal(t, "my edit", c.Edit.Summary)
	assert.Equal(t, "xxx", c.Text)

	_, err = b.EditComment(store.Locator{URL: "https://radio-t.com", SiteID: "radio-t"}, res[0].ID,
		EditRequest{Orig: "yyy", Text: "xxx", Summary: "my edit"})
	assert.Nil(t, err, "allow second edit")
}

func TestService_DeleteComment(t *testing.T) {
	defer teardown(t)
	b := DataStore{Interface: prepStoreEngine(t), AdminStore: admin.NewStaticKeyStore("secret 123")}

	res, err := b.Last("radio-t", 0)
	t.Logf("%+v", res[0])
	assert.Nil(t, err)
	assert.Equal(t, 2, len(res))
	assert.Nil(t, res[0].Edit)

	_, err = b.EditComment(store.Locator{URL: "https://radio-t.com", SiteID: "radio-t"}, res[0].ID, EditRequest{Delete: true})
	assert.Nil(t, err)

	c, err := b.Get(store.Locator{URL: "https://radio-t.com", SiteID: "radio-t"}, res[0].ID)
	assert.Nil(t, err)
	assert.True(t, c.Deleted)
	t.Logf("%+v", c)
}

func TestService_EditCommentDurationFailed(t *testing.T) {
	defer teardown(t)
	b := DataStore{Interface: prepStoreEngine(t), EditDuration: 100 * time.Millisecond, AdminStore: admin.NewStaticKeyStore("secret 123")}

	res, err := b.Last("radio-t", 0)
	t.Logf("%+v", res[0])
	assert.Nil(t, err)
	assert.Equal(t, 2, len(res))
	assert.Nil(t, res[0].Edit)

	time.Sleep(time.Second)

	_, err = b.EditComment(store.Locator{URL: "https://radio-t.com", SiteID: "radio-t"}, res[0].ID,
		EditRequest{Orig: "yyy", Text: "xxx", Summary: "my edit"})
	assert.NotNil(t, err)
}

func TestService_EditCommentReplyFailed(t *testing.T) {
	defer teardown(t)
	b := DataStore{Interface: prepStoreEngine(t), AdminStore: admin.NewStaticKeyStore("secret 123")}

	res, err := b.Last("radio-t", 0)
	t.Logf("%+v", res[1])
	assert.Nil(t, err)
	assert.Equal(t, 2, len(res))
	assert.Nil(t, res[1].Edit)

	reply := store.Comment{
		ID:        "123456",
		ParentID:  "id-1",
		Text:      "some text",
		Timestamp: time.Date(2017, 12, 20, 15, 18, 22, 0, time.Local),
		Locator:   store.Locator{URL: "https://radio-t.com", SiteID: "radio-t"},
		User:      store.User{ID: "user2", Name: "user name 2"},
	}
	_, err = b.Create(reply)
	assert.NoError(t, err)

	_, err = b.EditComment(store.Locator{URL: "https://radio-t.com", SiteID: "radio-t"}, res[1].ID,
		EditRequest{Orig: "yyy", Text: "xxx", Summary: "my edit"})
	assert.EqualError(t, err, "parent comment with reply can't be edited, id-1")
}

func TestService_ValidateComment(t *testing.T) {

	b := DataStore{MaxCommentSize: 2000, AdminStore: admin.NewStaticKeyStore("secret 123")}
	longText := fmt.Sprintf("%4000s", "X")

	tbl := []struct {
		inp store.Comment
		err error
	}{
		{inp: store.Comment{}, err: errors.New("empty comment text")},
		{inp: store.Comment{Orig: "something blah", User: store.User{ID: "myid", Name: "name"}}, err: nil},
		{inp: store.Comment{Orig: "something blah", User: store.User{ID: "myid"}}, err: errors.New("empty user info")},
		{inp: store.Comment{Orig: longText, User: store.User{ID: "myid", Name: "name"}}, err: errors.New("comment text exceeded max allowed size 2000 (4000)")},
	}

	for n, tt := range tbl {
		e := b.ValidateComment(&tt.inp)
		if tt.err == nil {
			assert.Nil(t, e, "check #%d", n)
			continue
		}
		assert.EqualError(t, tt.err, e.Error(), "check #%d", n)
	}
}

func TestService_Counts(t *testing.T) {
	defer teardown(t)
	b := prepStoreEngine(t) // two comments for https://radio-t.com

	// add one more for https://radio-t.com/2
	comment := store.Comment{
		ID:        "123456",
		Text:      `some text, <a href="http://radio-t.com">link</a>`,
		Timestamp: time.Date(2017, 12, 20, 15, 18, 22, 0, time.Local),
		Locator:   store.Locator{URL: "https://radio-t.com/2", SiteID: "radio-t"},
		User:      store.User{ID: "user1", Name: "user name"},
	}
	_, err := b.Create(comment)
	assert.Nil(t, err)

	svc := DataStore{Interface: b}
	res, err := svc.Counts("radio-t", []string{"https://radio-t.com/2"})
	assert.Nil(t, err)
	assert.Equal(t, []store.PostInfo{{URL: "https://radio-t.com/2", Count: 1}}, res)

	res, err = svc.Counts("radio-t", []string{"https://radio-t.com", "https://radio-t.com/2", "blah"})
	assert.Nil(t, err)
	assert.Equal(t, []store.PostInfo{
		{URL: "https://radio-t.com", Count: 2},
		{URL: "https://radio-t.com/2", Count: 1},
		{URL: "blah", Count: 0},
	}, res)
}

func TestService_GetMetas(t *testing.T) {
	defer teardown(t)
	// two comments for https://radio-t.com
	b := DataStore{Interface: prepStoreEngine(t), EditDuration: 100 * time.Millisecond,
		AdminStore: admin.NewStaticKeyStore("secret 123")}

	um, pm, err := b.Metas("radio-t")
	require.NoError(t, err)
	assert.Equal(t, 0, len(um))
	assert.Equal(t, 0, len(pm))

	assert.NoError(t, b.SetVerified("radio-t", "user1", true))
	assert.NoError(t, b.SetBlock("radio-t", "user1", true, time.Hour))
	assert.NoError(t, b.SetBlock("radio-t", "user2", true, time.Hour))
	assert.NoError(t, b.SetReadOnly(store.Locator{URL: "https://radio-t.com", SiteID: "radio-t"}, true))

	um, pm, err = b.Metas("radio-t")
	require.NoError(t, err)

	assert.Equal(t, 2, len(um))
	assert.Equal(t, "user1", um[0].ID)
	assert.Equal(t, true, um[0].Verified)
	assert.Equal(t, true, um[0].Blocked.Status)
	assert.Equal(t, false, um[1].Verified)
	assert.Equal(t, true, um[1].Blocked.Status)

	assert.Equal(t, 1, len(pm))
	assert.Equal(t, "https://radio-t.com", pm[0].URL)
	assert.Equal(t, true, pm[0].ReadOnly)
}

func TestService_SetMetas(t *testing.T) {
	defer teardown(t)
	// two comments for https://radio-t.com
	b := DataStore{Interface: prepStoreEngine(t), EditDuration: 100 * time.Millisecond,
		AdminStore: admin.NewStaticKeyStore("secret 123")}
	umetas := []UserMetaData{}
	pmetas := []PostMetaData{}
	err := b.SetMetas("radio-t", umetas, pmetas)
	assert.NoError(t, err, "empty metas")

	um1 := UserMetaData{ID: "user1", Verified: true}
	um2 := UserMetaData{ID: "user2"}
	um2.Blocked.Status = true
	um2.Blocked.Until = time.Now().AddDate(0, 1, 1)

	pmetas = []PostMetaData{{URL: "https://radio-t.com", ReadOnly: true}}
	err = b.SetMetas("radio-t", []UserMetaData{um1, um2}, pmetas)
	assert.NoError(t, err)

	assert.True(t, b.IsReadOnly(store.Locator{SiteID: "radio-t", URL: "https://radio-t.com"}))
	assert.True(t, b.IsVerified("radio-t", "user1"))
	assert.True(t, b.IsBlocked("radio-t", "user2"))
}

func TestService_IsAdmin(t *testing.T) {
	defer teardown(t)
	// two comments for https://radio-t.com
	b := DataStore{Interface: prepStoreEngine(t), EditDuration: 100 * time.Millisecond,
		AdminStore: admin.NewStaticStore("secret 123", []string{"user2"}, "user@email.com")}

	assert.False(t, b.IsAdmin("radio-t", "user1"))
	assert.True(t, b.IsAdmin("radio-t", "user2"))
}

func TestService_HasReplies(t *testing.T) {
	defer teardown(t)

	// two comments for https://radio-t.com, no reply
	b := DataStore{Interface: prepStoreEngine(t), EditDuration: 100 * time.Millisecond,
		AdminStore: admin.NewStaticStore("secret 123", []string{"user2"}, "user@email.com")}

	comment := store.Comment{
		ID:        "id-1",
		Text:      `some text, <a href="http://radio-t.com">link</a>`,
		Timestamp: time.Date(2017, 12, 20, 15, 18, 22, 0, time.Local),
		Locator:   store.Locator{URL: "https://radio-t.com", SiteID: "radio-t"},
		User:      store.User{ID: "user1", Name: "user name"},
	}

	assert.False(t, b.HasReplies(comment))

	reply := store.Comment{
		ID:        "123456",
		ParentID:  "id-1",
		Text:      "some text",
		Timestamp: time.Date(2017, 12, 20, 15, 18, 22, 0, time.Local),
		Locator:   store.Locator{URL: "https://radio-t.com", SiteID: "radio-t"},
		User:      store.User{ID: "user2", Name: "user name 2"},
	}
	_, err := b.Create(reply)
	assert.NoError(t, err)
	assert.True(t, b.HasReplies(comment))
}

func TestService_Find(t *testing.T) {
	defer teardown(t)

	// two comments for https://radio-t.com, no reply
	b := DataStore{Interface: prepStoreEngine(t), EditDuration: 100 * time.Millisecond,
		AdminStore: admin.NewStaticStore("secret 123", []string{"user2"}, "user@email.com")}

	res, err := b.Find(store.Locator{URL: "https://radio-t.com", SiteID: "radio-t"}, "time")
	require.NoError(t, err)
	assert.Equal(t, 2, len(res))

	// add one more for https://radio-t.com/2
	comment := store.Comment{
		ID:        "123456",
		Text:      `some text, <a href="http://radio-t.com">link</a>`,
		Timestamp: time.Date(2017, 12, 20, 15, 18, 22, 0, time.Local),
		Locator:   store.Locator{URL: "https://radio-t.com", SiteID: "radio-t"},
		User:      store.User{ID: "user1", Name: "user name"},
		Score:     1,
		Votes:     map[string]bool{"id-1": true, "id-2": true, "123456": false},
	}
	_, err = b.Interface.Create(comment) // create directly with engine, doesn't set Controversy
	assert.Nil(t, err)

	// make sure Controversy altered
	res, err = b.Find(store.Locator{URL: "https://radio-t.com", SiteID: "radio-t"}, "-controversy")
	require.NoError(t, err)
	assert.Equal(t, 3, len(res))
	assert.Equal(t, "123456", res[0].ID)
	assert.InDelta(t, 1.73, res[0].Controversy, 0.01)
	assert.Equal(t, "id-1", res[1].ID)
	assert.InDelta(t, 0, res[1].Controversy, 0.01)
}

func TestService_submitImages(t *testing.T) {
	defer teardown(t)
	lgr.Setup(lgr.Debug, lgr.CallerFile, lgr.CallerFunc)

	ctrl := gomock.NewController(t)
	defer ctrl.Finish()
	mockStore := image.NewMockStore(ctrl)
	imgSvc := &image.Service{Store: mockStore, TTL: time.Millisecond * 50}

	mockStore.EXPECT().Commit(gomock.Any()).Times(2)

	// two comments for https://radio-t.com
	b := DataStore{Interface: prepStoreEngine(t), EditDuration: 50 * time.Millisecond,
		AdminStore: admin.NewStaticKeyStore("secret 123"), ImageService: imgSvc}

	c := store.Comment{
		ID:        "id-22",
		Text:      `some text <img src="/images/dev/pic1.png"/> xx <img src="/images/dev/pic2.png"/>`,
		Timestamp: time.Date(2017, 12, 20, 15, 18, 22, 0, time.Local),
		Locator:   store.Locator{URL: "https://radio-t.com", SiteID: "radio-t"},
		User:      store.User{ID: "user1", Name: "user name"},
	}
	_, err := b.Interface.Create(c) // create directly with engine, doesn't call submitImages
	assert.NoError(t, err)

	b.submitImages(c)
	time.Sleep(250 * time.Millisecond)
}

// makes new boltdb, put two records
func prepStoreEngine(t *testing.T) engine.Interface {
	_ = os.Remove(testDb)

	boltStore, err := engine.NewBoltDB(bolt.Options{}, engine.BoltSite{FileName: "/tmp/test-remark.db", SiteID: "radio-t"})
	assert.Nil(t, err)
	b := boltStore

	comment := store.Comment{
		ID:        "id-1",
		Text:      `some text, <a href="http://radio-t.com">link</a>`,
		Timestamp: time.Date(2017, 12, 20, 15, 18, 22, 0, time.Local),
		Locator:   store.Locator{URL: "https://radio-t.com", SiteID: "radio-t"},
		User:      store.User{ID: "user1", Name: "user name"},
	}
	_, err = b.Create(comment)
	assert.Nil(t, err)

	comment = store.Comment{
		ID:        "id-2",
		Text:      "some text2",
		Timestamp: time.Date(2017, 12, 20, 15, 18, 23, 0, time.Local),
		Locator:   store.Locator{URL: "https://radio-t.com", SiteID: "radio-t"},
		User:      store.User{ID: "user1", Name: "user name"},
	}
	_, err = b.Create(comment)
	assert.Nil(t, err)

	return b
}

func teardown(_ *testing.T) {
	_ = os.Remove(testDb)
}<|MERGE_RESOLUTION|>--- conflicted
+++ resolved
@@ -264,10 +264,6 @@
 		go func() {
 			defer wg.Done()
 			_, _ = b.Vote(store.Locator{URL: "https://radio-t.com", SiteID: "radio-t"}, res[0].ID, "user1", true)
-<<<<<<< HEAD
-
-=======
->>>>>>> 6913f3b1
 		}()
 	}
 	wg.Wait()
